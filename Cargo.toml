[package]
name = "mcc-gaql"
description = "Execute GAQL across MCC child accounts."
<<<<<<< HEAD
version = "0.8.2"
=======
version = "0.9.0"
>>>>>>> 9d2e6ec6
authors = ["Michael S. Huang <mhuang74@gmail.com>"]
edition = "2021"

# See more keys and their definitions at https://doc.rust-lang.org/cargo/reference/manifest.html

[dependencies]
anyhow = "1.0"
async-std = "1.11"
bincode = "1.3"
cacache = "10.0"
clap = { version = "3.1", features = ["derive", "cargo"] }
dirs = "4.0"
figment = { version = "0.10", features = ["toml", "env"] }
flexi_logger = { version = "0.22", features = ["compress"] }
futures = { version = "0.3", default-features = false, features = ["alloc"] }
<<<<<<< HEAD
googleads-rs = { version = "0.8" }
#googleads-rs = { version = "0.8", path = "../googleads-rs" }
=======
googleads-rs = { version = "0.9.0" }
#googleads-rs = { version = "0.9.0", path = "../googleads-rs" }
>>>>>>> 9d2e6ec6
itertools = "0.10"
log = "0.4"
polars = "0.42"
serde = { version = "1.0", features = ["derive"] }
thousands = "0.2"
tokio = { version = "1.0", features = [ "rt-multi-thread", "time", "fs", "macros", "net",] }
tokio-stream = { version = "0.1", features = ["net"] }
toml = "0.5"
tonic = { version = "0.8", features = ["tls", "tls-roots"] }
serde_json = "1.0"
yup-oauth2 = "6.7"<|MERGE_RESOLUTION|>--- conflicted
+++ resolved
@@ -1,11 +1,7 @@
 [package]
 name = "mcc-gaql"
 description = "Execute GAQL across MCC child accounts."
-<<<<<<< HEAD
-version = "0.8.2"
-=======
-version = "0.9.0"
->>>>>>> 9d2e6ec6
+version = "0.9.1"
 authors = ["Michael S. Huang <mhuang74@gmail.com>"]
 edition = "2021"
 
@@ -21,13 +17,8 @@
 figment = { version = "0.10", features = ["toml", "env"] }
 flexi_logger = { version = "0.22", features = ["compress"] }
 futures = { version = "0.3", default-features = false, features = ["alloc"] }
-<<<<<<< HEAD
-googleads-rs = { version = "0.8" }
-#googleads-rs = { version = "0.8", path = "../googleads-rs" }
-=======
 googleads-rs = { version = "0.9.0" }
 #googleads-rs = { version = "0.9.0", path = "../googleads-rs" }
->>>>>>> 9d2e6ec6
 itertools = "0.10"
 log = "0.4"
 polars = "0.42"
